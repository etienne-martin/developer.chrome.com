---
layout: 'layouts/blog-post.njk'
title: FLEDGE API developer guide
authors:
  - samdutton
description: >
  FLEDGE is a Privacy Sandbox proposal to serve remarketing and custom audience use cases, designed so it cannot be used by third parties to track user browsing behavior across sites. 
date: 2022-01-27
<<<<<<< HEAD
updated: 2022-03-25
=======
updated: 2022-04-22
>>>>>>> 29452bbf
thumbnail: image/80mq7dk16vVEg8BBhsVe42n6zn82/UiyBX61nCLHExFoy0eEn.jpg
alt: Photograph of a piping plover bird with a chick on a sandy beach in Middletown, New Jersey, United States.
tags:
  - privacy
  - security
---

{% YouTube
  id='HkvmYKqnytw'
%}


{: #who}

## Who is this article for?

This post is a technical reference to the current iteration of the experimental FLEDGE API.

* [The FLEDGE API](/docs/privacy-sandbox/fledge) is a less technical overview of the proposal,
and also has a [glossary](/docs/privacy-sandbox/fledge#glossary).

* [The FLEDGE demo](https://fledge-demo.glitch.me) provides a walkthrough of a basic FLEDGE
deployment.

* [The FLEDGE demo video](https://www.youtube.com/watch?v=znDD0gkdJyM&list=PLNYkxOF6rcICntazGfSVKSj5EwuR9w5Nv)
explains how the demo code works, and shows how to use Chrome DevTools for FLEDGE debugging.


{: #what}

## What is FLEDGE?

FLEDGE is a [Privacy Sandbox](/docs/privacy-sandbox/overview) proposal to serve
[remarketing](/docs/privacy-sandbox/fledge#remarketing) and custom audience use cases, designed so that it cannot be used by
third parties to track user browsing behavior across sites. The API enables on-device auctions by
the browser, to choose relevant ads for websites the user has previously visited.

FLEDGE is the first experiment to be implemented in Chromium within the
[TURTLEDOVE](https://github.com/WICG/turtledove) family of proposals.

The diagram below provides an overview of the FLEDGE lifecycle:
<a href="https://wd.imgix.net/image/80mq7dk16vVEg8BBhsVe42n6zn82/XLqHPEchhnDcrXGzbby6.png?auto=format&w=1600"
  target="_blank">view a larger version</a>.

<figure class="w-figure">
  {% Img src="image/80mq7dk16vVEg8BBhsVe42n6zn82/XLqHPEchhnDcrXGzbby6.png", alt="Illustration providing
  an overview of each stage of the FLEDGE lifecycle",
  width="800", height="366" %}
</figure>

<br>


## How can I try FLEDGE? {: #try-fledge}

### FLEDGE demo {: #demo}

A walkthrough of a basic FLEDGE deployment across advertiser and publisher sites is  available at
[fledge-demo.glitch.me](https://fledge-demo.glitch.me/).
 
The [demo video](https://www.youtube.com/watch?v=znDD0gkdJyM&list=PLNYkxOF6rcICntazGfSVKSj5EwuR9w5Nv)
explains how the demo code works, and shows how to use Chrome DevTools for FLEDGE debugging.

<<<<<<< HEAD
A walkthrough of a basic FLEDGE deployment across advertiser and publisher sites is  available at
[fledge-demo.glitch.me](https://fledge-demo.glitch.me/).

The [demo video](https://www.youtube.com/watch?v=znDD0gkdJyM&list=PLNYkxOF6rcICntazGfSVKSj5EwuR9w5Nv)
explains how the demo code works, and shows how to use Chrome DevTools for FLEDGE debugging.

=======
>>>>>>> 29452bbf
{% YouTube
  id='znDD0gkdJyM'
%}

### Take part in a FLEDGE origin trial {: #origin-trial}

A Privacy Sandbox Relevance and Measurement [origin trial](/blog/origin-trials/) has been
made available in Chrome Beta 101.0.4951.26 and above on desktop for the FLEDGE,
[Topics](/docs/privacy-sandbox/topics/), and
[Attribution Reporting](/docs/privacy-sandbox/attribution-reporting/) APIs.

To take part, [register for an origin trial token](/origintrials/#/view_trial/771241436187197441).

Once you have successfully enrolled in the trial, you can try out the FLEDGE JavaScript API on pages
that provide a valid trial token: for example, to ask the browser to [join one or more interest groups](#joinadinterestgroup),
and then to [run an ad auction](#ad-auction) to select and display an ad.

The [FLEDGE demo](#demo) provides a basic example of an end-to-end FLEDGE deployment.

Provide a trial token for every page on which you would like to run FLEDGE API code:

*   As a meta tag in the &lt;head&gt;:<br>

    `<meta http-equiv="origin-trial" content="TOKEN_GOES_HERE">`

*   As an HTTP header:<br>

    `Origin-Trial: TOKEN_GOES_HERE`

*   By providing a token programmatically:<br>

    ```javascript
    const otMeta = document.createElement('meta');
    otMeta.httpEquiv = 'origin-trial';
    otMeta.content = 'TOKEN_GOES_HERE';
    document.head.append(otMeta);
    ```

An iframe running FLEDGE code—such as a [`navigator.joinAdInterestGroup()`](#joinadinterestgroup)
call by an interest group owner—will need to provide a token that matches its origin.

[Proposed First FLEDGE Origin Trial Details](https://github.com/WICG/turtledove/blob/main/Proposed_First_FLEDGE_OT_Details.md)
provides more details about the goals of the first trial and explains what features are supported.

{% Aside 'caution' %}

Not all users may be eligible for the Privacy Sandbox Relevance and Measurement origin trial, even
on pages that provide a valid trial token.

[Testing the Privacy Sandbox ads relevance and measurement APIs](/blog/privacy-sandbox-unified-origin-trial#eligible-users)
explains why this is so, and shows how you can (and should) detect if an origin trial feature is
available before attempting to use it.

{% endAside %}

### Test with `chrome://flags` or feature flags {: #flags}

You can test FLEDGE for a single user in Chrome Beta 101.0.4951.26 and above on desktop:
* By enabling `chrome://flags/#privacy-sandbox-ads-apis`.
* By setting flags from the command line.

#### Render ads in iframes or fenced frames

Ads can be rendered in an `<iframe>` or a [`<fencedframe>`](/docs/privacy-sandbox/fenced-frame/),
depending on which flags are set.

To use `<fencedframe>` to render ads:

```text
--enable-features=InterestGroupStorage,AdInterestGroupAPI,Fledge,FencedFrames
```

To use `<iframe>` to render ads:

```text
--enable-features=InterestGroupStorage,AdInterestGroupAPI,Fledge,AllowURNsInIframes --disable-features=FencedFrames
```

Include the `BiddingAndScoringDebugReportingAPI` flag to enable the [temporary debug loss/win reporting methods](#temporary-reporting).

[Run Chromium with flags](https://www.chromium.org/developers/how-tos/run-chromium-with-flags)
explains how to set flags when running Chrome and other Chromium-based browsers from the command
line. The full list of FLEDGE flags is available from
[Chromium Code Search](https://source.chromium.org/chromium/chromium/src/+/main:chrome/browser/about_flags.cc;l=7135;drc=e50bce9adfbbac13d8ec1017f9239fe1ae06cc72).


{% Aside %}

This is an in-progress version of FLEDGE for early testing. It shouldn't be considered
complete or indicative of the final implementation. FLEDGE progress and status are discussed in the
regular WICG meetings.

The [minutes](https://github.com/WICG/turtledove/blob/main/meetings/2021-05-12-FLEDGE-call-minutes.md#agenda)
for the 2021-05-12 WICG call provide detail on what is and is not supported in the current
implementation.

The [Privacy Sandbox timeline](https://privacysandbox.com/timeline) provides implementation timing
information for FLEDGE and other Privacy Sandbox proposals.

{% endAside %}

### What features are supported in the latest version of Chrome?

FLEDGE is being made available [behind feature flags](#flags) in Chromium as a first
experiment to test the following features of the FLEDGE proposal:

-  **Interest groups**: stored by the browser, with associated metadata to configure ad bidding
   and rendering.
-  **On-device bidding by buyers (DSP or advertiser)**: based on stored interest groups and signals
     from the seller.
-  **On-device ad selection by the seller (SSP or publisher)**: based on auction bids and
   metadata from buyers.
-  **Ad rendering in a temporarily relaxed version of Fenced Frames**: with network access and
   logging allowed for ad rendering.

[The API explainer provides more detail](https://github.com/WICG/turtledove/blob/main/FLEDGE.md#summary)
about feature support and constraints.

#### Interest group permissions

The default in the current implementation of FLEDGE is to allow calling `joinAdInterestGroup()` from
anywhere in a page, even from cross-domain iframes. In the future, once site owners have had time
to adjust their cross-domain iframe [permissions policies](/docs/privacy-sandbox/permissions-policy/), the plan is to disallow calls from
cross-domain iframes, as the explainer describes.

#### Trusted servers

As part of a FLEDGE ad auction, the browser can access a
[trusted server](https://github.com/WICG/turtledove/blob/main/FLEDGE.md#31-fetching-real-time-data-from-a-trusted-server)
that returns simple key-value pairs to provide information to an ad buyer, such as remaining
campaign budget. The FLEDGE proposal [mandates](https://github.com/WICG/turtledove/blob/main/FLEDGE.md#design-elements)
that this server "performs no event-level logging and has no other side effects based on these
requests".  However, in the current initial experimental phase for testing FLEDGE, the seller
and buyers can run trusted servers themselves (a
"[Bring Your Own Server](https://github.com/WICG/turtledove/blob/main/FLEDGE.md#:~:text=bring%20your%20own%20server)"
model). Discussion is underway about how trusted servers are managed and owned.

### Detect feature support

Before using the API, check if it's supported by the browser and available in the document:

```javascript
'joinAdInterestGroup' in navigator &&
  document.featurePolicy.allowsFeature('join-ad-interest-group') &&
  document.featurePolicy.allowsFeature('run-ad-auction') ?
  console.log('navigator.joinAdInterestGroup() is supported on this page') :
  console.log('navigator.joinAdInterestGroup() is not supported on this page');
```

{% Aside 'caution' %}

Feature support on the current page isn't a guarantee that an API is usable: the user may have
disabled the API via browser settings, or they may have other settings that prevent the API from
being used. In order to protect user privacy, there is no way to check for this programmatically.

{% endAside %}

## Debug FLEDGE worklets {: #debugging }

From Chrome Canary 98.0.4718.0, it's possible to debug FLEDGE worklets within Chrome DevTools.

The first step is to set breakpoints via a new category in the **Event Listener Breakpoints** pane
in the **Sources** panel.

{% Img src="image/80mq7dk16vVEg8BBhsVe42n6zn82/x0jhCIMB8L8tV9bcpkPi.png", alt="Screenshot of
   DevTools in Chrome Canary, highlighting the Event Listener Breakpoints pane in the Sources panel.
   Bidder Bidding Phase Start is selected under Ad Auction Worklet.", width="800", height="549" %}

When a breakpoint triggers, execution is paused before the first statement at the top-level of the
worklet script. You can use regular breakpoints or step commands to get to the bidding/scoring/reporting
function itself.

Live worklet scripts will also show up under the Threads panel.

{% Img src="image/80mq7dk16vVEg8BBhsVe42n6zn82/yJYTFRRcPmVse2teuc7u.png", alt="Screenshot of
DevTools in Chrome Canary, highlighting the Threads pane in the Sources panel, showing the current
worklet script that has been paused.", width="800", height="537" %}

Since some worklets may run in parallel, multiple threads may end up in the "paused" state there;
you can use the thread list to switch between threads, and resume or inspect them more closely as
appropriate.

### Observe FLEDGE events

From the Application panel in Chrome DevTools, you can observe FLEDGE interest group and auction
events.

<<<<<<< HEAD
### Observe FLEDGE events

From the Application panel in Chrome DevTools, you can observe FLEDGE interest group and auction
events.

If you visit the [FLEDGE demo shopping site](https://shopping-fledge-demo.glitch.me/advertiser/shopping.html)
in a browser with FLEDGE enabled, DevTools will display information about the `join` event.

{% Img src="image/80mq7dk16vVEg8BBhsVe42n6zn82/3jI5bJh8XKiZP5WHMBYl.png", alt="The
   DevTools Application panel in Chrome Canary, showing information about a FLEDGE interest group
   join event.", width="800", height="402" %}

Now, if you visit the [FLEDGE demo publisher site](https://publisher-fledge-demo.glitch.me/publisher/index.html?fencedframe)
   in a browser with FLEDGE enabled, DevTools displays information about the `bid` and `win` events.

{% Img src="image/80mq7dk16vVEg8BBhsVe42n6zn82/wMvNrY9GrcD2p3Q6wTsw.png", alt="The
   DevTools Application panel in Chrome Canary, showing information about FLEDGE auction bid and
   win events.", width="800", height="482" %}

{% Aside %}

You'll need to refresh the page to see FLEDGE events if DevTools wasn't open when you navigated to
the site.

{% endAside %}

=======
If you visit the [FLEDGE demo shopping site](https://shopping-fledge-demo.glitch.me/advertiser/shopping.html)
in a browser with FLEDGE enabled, DevTools will display information about the `join` event.
>>>>>>> 29452bbf

{% Img src="image/80mq7dk16vVEg8BBhsVe42n6zn82/3jI5bJh8XKiZP5WHMBYl.png", alt="The
   DevTools Application panel in Chrome Canary, showing information about a FLEDGE interest group
   join event.", width="800", height="402" %}

Now, if you visit the [FLEDGE demo publisher site](https://publisher-fledge-demo.glitch.me/publisher/index.html?fencedframe)
   in a browser with FLEDGE enabled, DevTools displays information about the `bid` and `win` events.

{% Img src="image/80mq7dk16vVEg8BBhsVe42n6zn82/wMvNrY9GrcD2p3Q6wTsw.png", alt="The
   DevTools Application panel in Chrome Canary, showing information about FLEDGE auction bid and
   win events.", width="800", height="482" %}

{% Aside %}

You'll need to refresh the page to see FLEDGE events if DevTools wasn't open when you navigated to
the site.

{% endAside %}

## How does the FLEDGE API work? {: #how}

In this example, a user browses the website of a custom bike maker, then later visits a news website
and is shown an ad for a new bike from the bike maker.

{% Aside 'warning' %}

Not all features described in this post have been implemented (or fully implemented) in the version
of the FLEDGE API currently being tested in Chrome. [Test with feature flags](#flags)
explains what FLEDGE features are currently available for testing in Chrome run from the command line
using [feature flags](https://www.chromium.org/developers/how-tos/run-chromium-with-flags).

We expect the features of FLEDGE will be added over time as work on implementation continues. Once
the API reaches the origin trial stage, we'll provide a regularly-updated list of which parts are
already implemented and what's still in progress.

{% endAside %}

### 1. A user visits an advertiser site

{% Img src="image/80mq7dk16vVEg8BBhsVe42n6zn82/lrC3QOqthGpWyI6Ou9Eb.png", alt="Illustration showing
  a person visiting a custom bike manufacturer site in a browser on their laptop.",
  width="400", height="190" %}

Imagine that a user visits the website of a custom bike maker (the [advertiser](/docs/privacy-sandbox/fledge#advertiser) in
this example) and spends some time on the product page for a handmade steel bike. This provides the
bike maker with a [remarketing](/docs/privacy-sandbox/fledge#remarketing) opportunity.

{% Aside 'key-term' %}
A _demand-side platform_ (DSP) is an adtech service used to automate ad purchasing. DSPs are
used by advertisers to buy [ad impressions](https://en.wikipedia.org/wiki/Impression_(online_media))
across a range of publisher sites. Publishers put their [ad inventory](/docs/privacy-sandbox/fledge#ad-inventory) up for sale
through marketplaces called ad exchanges, and DSPs decide programmatically which available ad
impression makes most sense for an advertiser to buy.

A _supply-side platform_ (SSP) is an adtech service used to automate selling ad inventory. SSPs
allow publishers to offer their inventory (empty rectangles where ads will go) to multiple ad
exchanges, DSPs, and networks. This enables a wide range of potential buyers to bid for ad space.
{% endAside %}

<p style="color: #547fc0; font-size: 4rem; text-align: center;" aria-hidden="true">⬇︎</p>

### 2. The user's browser is asked to add an interest group {: #joinadinterestgroup}

{% Img src="image/80mq7dk16vVEg8BBhsVe42n6zn82/vF5beSa9j6VJBTtEcyC1.png",
  alt="Illustration showing a person viewing a site in a browser on their laptop. JavaScript
  code joinAdInterestGroup() is running in the browser.", width="400", height="187" %}

**Explainer section:** [Browsers Record Interest Groups](https://github.com/WICG/turtledove/blob/main/FLEDGE.md#1-browsers-record-interest-groups)

The advertiser's [demand-side platform](/docs/privacy-sandbox/fledge/#dsp) (DSP) (or the advertiser
itself) calls `navigator.joinAdInterestGroup()` to ask the browser to add an interest group to the
list of groups the browser is a member of. In this example, the group is named `custom-bikes`, and
the owner is `dsp.example`. The interest group owner (in this case, the DSP) will be a
[buyer](/docs/privacy-sandbox/fledge/#buyer) in the ad auction described in [step 4](#ad-auction).
Interest group membership is stored by the browser, on the user's device, and is not shared with the
browser vendor or anyone else.

{% Aside %}
The origin of the calling context for `joinAdInterestGroup()` must match the interest group
owner's origin, so `joinAdInterestGroup()` will need to be called from an iframe (for
example, from a DSP) unless the origin of the interest group owner matches the origin of the current
document (for example, a website with its own interest groups).

[`runAdAuction`](#ad-auction) doesn't have the same requirements, so calling `runAdAuction()` from a
&lt;script&gt; tag is probably far more performant than a cross-origin iframe.
{% endAside %}

`joinAdInterestGroup()` requires permission from:
* The site being visited
* The interest group owner

For example: it must not be possible for `malicious.example` to call
`joinAdInterestGroup()` with `dsp.example` as owner without the permission of
`dsp.example`.

#### Permission from the site being visited

**Same origin**: By default, permission is implicitly granted for `joinAdInterestGroup()` calls from
the same origin as the site being visited, i.e. from the same origin as the top-level frame of the
current page. Sites can use a FLEDGE [permissions policy header](/docs/privacy-sandbox/permissions-policy/)
 `join-ad-interest-group` directive to disable `joinAdInterestGroup()` calls.

**Cross origin**: Calling `joinAdInterestGroup()` from origins that are different from the current
page can only succeed if the site being visited has set a permissions policy that allows calls to
`joinAdInterestGroup()` from cross-origin iframes.

{% Aside %}
The default in the current implementation of FLEDGE is to allow calls to `joinAdInterestGroup()`
from anywhere in a page, even from cross-origin iframes. In the future, once site owners have had
time to adjust their permissions policies, the plan is by default to disallow calls from
cross-origin iframes, as described in the FLEDGE explainer.
{% endAside %}

#### Permission from the interest group owner

Interest group owner permission is implicitly granted by calling `joinAdInterestGroup()`
from an iframe with the same origin as that of the interest group's owner. For example, a `dsp.example`
iframe can call `joinAdInterestGroup()` for interest groups owned by `dsp.example`.

The proposal is that `joinAdInterestGroup()` can run in a page or iframe in the owner's domain, or
be delegated to other domains provided using a list at a `.well-known` URL.

#### Using navigator.joinAdInterestGroup()

Here's an example of how the API might be used:

{: #ad-components}

```javascript
const interestGroup = {
  owner: 'https://dsp.example',
  name: 'custom-bikes',
  biddingLogicUrl: ...,
  biddingWasmHelperUrl: ...,
  dailyUpdateUrl: ...,
  trustedBiddingSignalsUrl: ...,
  trustedBiddingSignalsKeys: ['key1', 'key2'],
  userBiddingSignals: {...},
  ads: [bikeAd1, bikeAd2, bikeAd3],
  adComponents: [customBike1, customBike2, bikePedal, bikeFrame1, bikeFrame2],
};

navigator.joinAdInterestGroup(interestGroup, 7 * kSecsPerDay);
```

The `interestGroup` object passed to the function must be no more than 50 kiB in size, otherwise the
call will fail. The second parameter specifies the duration of the interest group, capped at 30
days. Successive calls overwrite previously stored values.

{% Aside 'gotchas' %}

All URLs used as parameters for FLEDGE API methods must be from secure origins: all resources must
be served over HTTPS URLs. [How to use HTTPS for local development](https://web.dev/how-to-use-local-https/)
explains how to do this when running FLEDGE locally.

In addition, `biddingLogicUrl`, `decisionLogicUrl`, and `trustedBiddingSignals` all require an
`X-Allow-FLEDGE: true` HTTP response header.

{% endAside %}

#### Interest group properties {: #interest-group-properties}

<div class="w-table-wrapper">
  <table class="w-table--top-align">
    <thead>
      <tr>
        <th style="font-weight: bold; text-align: left;">Property</th>
        <th style="font-weight: bold; text-align: left;">Required</th>
        <th style="font-weight: bold; text-align: left;">Example</th>
        <th style="font-weight: bold; text-align: left;">Role</th>
      </tr>
    </thead>
    <tbody>
      <tr>
        <td style="vertical-align: top;"><code>owner</code></td>
        <td style="vertical-align: top;">Required</td>
        <td style="vertical-align: top;"><code>'https://dsp.example'</code></td>
        <td style="vertical-align: top;">Origin of the interest group owner.</td>
      </tr>
      <tr>
        <td style="vertical-align: top;"><code>name</code></td>
        <td style="vertical-align: top;">Required</td>
        <td style="vertical-align: top;"><code>'custom-bikes'</code></td>
        <td style="vertical-align: top;">Name of the interest group.</td>
      </tr>
      <tr>
        <td style="vertical-align: top;"><code>biddingLogicUrl</code>**</td>
        <td style="vertical-align: top;">Optional*</td>
        <td style="vertical-align: top;"><code>'https://dsp.example/bid/custom-bikes/bid.js'</code></td>
        <td style="vertical-align: top;">URL for bidding JavaScript run in worklet.</td>
      </tr>
      <tr>
        <td style="vertical-align: top;"><code>biddingWasmHelperUrl</code>**</td>
        <td style="vertical-align: top;">Optional*</td>
        <td style="vertical-align: top;"><code>'https://dsp.example/bid/custom-bikes/bid.wasm'</code></td>
        <td style="vertical-align: top;">URL for WebAssembly code driven from <code>biddingLogicUrl</code>.</td>
      </tr>
      <tr>
        <td style="vertical-align: top;"><code>dailyUpdateUrl</code>**</td>
        <td style="vertical-align: top;">Optional</td>
        <td style="vertical-align: top;"><code>'https://dsp.example/bid/custom-bikes/update'</code></td>
        <td style="vertical-align: top;">URL that returns JSON to update interest group attributes.
        (See <a href="#update-interest-group">Update the interest group</a>.)</td>
      </tr>
      <tr>
        <td style="vertical-align: top;"><code>trustedBiddingSignalsUrl</code>**</td>
        <td style="vertical-align: top;">Optional</td>
        <td style="vertical-align: top;"><code>'https://dsp.example/trusted/bidding-signals'</code></td>
        <td style="vertical-align: top;">Base URL for key-value requests to bidder's trusted server.</td>
      </tr>
      <tr>
        <td style="vertical-align: top;"><code>trustedBiddingSignalsKeys</code></td>
        <td style="vertical-align: top;">Optional</td>
        <td style="vertical-align: top;"><code>['key1', 'key2' ...]</code></td>
        <td style="vertical-align: top;">Keys for requests to key-value trusted server.</td>
      </tr>
      <tr>
        <td style="vertical-align: top;"><code>userBiddingSignals</code></td>
        <td style="vertical-align: top;">Optional</td>
        <td style="vertical-align: top;"><code>{...}</code></td>
        <td style="vertical-align: top;">Additional metadata the owner can use during bidding.</td>
      </tr>
      <tr>
        <td style="vertical-align: top;"><code>ads</code></td>
        <td style="vertical-align: top;">Optional*</td>
        <td style="vertical-align: top;"><code>[bikeAd1, bikeAd2, bikeAd3]</code></td>
        <td style="vertical-align: top;">Ads that might be rendered for this interest group.</td>
      </tr>
      <tr>
        <td style="vertical-align: top;"><code>adComponents</code></td>
        <td style="vertical-align: top;">Optional</td>
        <td style="vertical-align: top;"><code>[customBike1, customBike2, bikePedal, bikeFrame1, bikeFrame2]</code></td>
        <td style="vertical-align: top;">Components for <a href="https://github.com/WICG/turtledove/blob/main/FLEDGE.md#34-ads-composed-of-multiple-pieces">ads composed of multiple pieces</a>.</td>
      </tr>
    </tbody>
  </table>
</div>

\* All properties are optional except for `owner` and `name`. The `biddingLogicUrl` and `ads`
   properties are optional, but required to participate in an auction. There may be use cases for
   creating an interest group without these properties: for example, an interest group owner might
   want to add a browser to an interest group for a campaign that isn't running yet, or for some
   other future use, or they may temporarily have run out of advertising budget.

\*\* In the current implementation of FLEDGE, `biddingLogicUrl`, `biddingWasmHelperUrl`,
`dailyUpdateUrl` and `trustedBiddingSignalsUrl` must have the same origin as owner. That may not be
a long-term constraint, and the `ads` and `adComponents` URLs have no such constraint.

<<<<<<< HEAD
{: #update-interest-group}

#### Update interest group attributes
=======
#### Update interest group attributes {: #update-interest-group}
>>>>>>> 29452bbf

`dailyUpdateUrl` specifies a web server that returns JSON defining interest group properties,
corresponding to the interest group object passed to `navigator.joinAdInterestGroup()`. This
provides a mechanism for the group's owner to periodically update the attributes of the
interest group. In the [current implementation](https://source.chromium.org/chromium/chromium/src/+/main:content/browser/interest_group/interest_group_storage.cc;l=671;drc=5a102f146faa0c21eb9cf255ceb46b35a158ab3f),
the following attributes can be changed:

* `biddingLogicUrl`
* `trustedBiddingSignalsUrl`
* `trustedBiddingSignalsKeys`
* `ads`
* `priority`

Any field not specified in the JSON will not be overwritten—only fields specified in the JSON get
updated—whereas calling `navigator.joinAdInterestGroup()` overwrites any existing interest group.

Updates are best-effort, and can fail under the following conditions:
* Network request timeout (currently 30 seconds).
* Other network failure.
* JSON parsing failure.
<<<<<<< HEAD

Updates can also be canceled if too much contiguous time has been spent updating, though this
doesn't impose any rate limiting on canceled (remaining) updates. Updates are rate-limited to a
maximum of one per day. Updates that fail due to network errors are retried after an hour, and
updates that fail due to disconnection from the internet are retried immediately on reconnection.

##### Manual updates

=======

Updates can also be canceled if too much contiguous time has been spent updating, though this
doesn't impose any rate limiting on canceled (remaining) updates. Updates are rate-limited to a
maximum of one per day. Updates that fail due to network errors are retried after an hour, and
updates that fail due to disconnection from the internet are retried immediately on reconnection.

##### Manual updates

>>>>>>> 29452bbf
Updates to interest groups owned by the current frame's origin can be triggered manually via
`navigator.updateAdInterestGroups()`. Rate limiting prevents updates from happening too frequently:
repeated calls to `navigator.updateAdInterestGroups()` don't do anything until the rate limit
period (currently one day) has passed. The rate limit gets reset if
`navigator.joinAdInterestGroup()` is called again for the same interest group `owner` and `name`.

##### Automatic updates

<<<<<<< HEAD
All interest groups loaded for an auction are updated automatically after an auction completes, 
subject to the same rate limits as manual updates. For each owner with at least one interest group 
participating in an auction, it's as if `navigator.updateAdInterestGroups()` is called from an 
=======
All interest groups loaded for an auction are updated automatically after an auction completes,
subject to the same rate limits as manual updates. For each owner with at least one interest group
participating in an auction, it's as if `navigator.updateAdInterestGroups()` is called from an
>>>>>>> 29452bbf
iframe whose origin matches that owner.

#### Specify ads for an interest group

`ads` and `adComponents` objects include a URL for an ad creative and, optionally, arbitrary
metadata that can be used at bidding time. For example:

```javascript
{
  renderUrl: 'https://cdn.example/.../bikeAd1.html',
  metadata: bikeAd1metadata // optional
}
```

#### How do buyers make bids? {: #generatebid}

The script at `biddingLogicUrl` provided by an interest group owner must include a `generateBid()`
function. When [an ad-space seller calls `navigator.runAdAuction()`]](#ad-auction), the `generatedBid()`
function is called once for each of the interest groups the browser is a member of, if the interest
group's owner is invited to bid. In other words, `generateBid()` is called once for each candidate
ad. The seller provides a `decisionLogicUrl` property on the auction configuration parameter passed
to `navigator.runAdAuction()`. The code at this URL must include a `scoreAd()` function, which is
run for each bidder in the auction, to score each of the bids returned by `generateBid()`.

{% Aside %}
<<<<<<< HEAD

The `biddingWasmHelperUrl` property is optional, but it allows the bidder to provide
computationally-expensive subroutines in WebAssembly, rather than JavaScript, to be driven from the
JavaScript function provided by `biddingLogicUrl`. If provided, it must point to a WebAssembly
binary, delivered with an `application/wasm mimetype`. The corresponding `WebAssembly.Module` is
made available by the browser to the `generateBid()` function.

{% endAside %}

Bidding code might look this very simple example: 
=======
>>>>>>> 29452bbf

The `biddingWasmHelperUrl` property is optional, but it allows the bidder to provide
computationally-expensive subroutines in [WebAssembly](https://developer.mozilla.org/docs/WebAssembly),
rather than JavaScript, to be driven from the JavaScript function provided by `biddingLogicUrl`. If
provided, it must point to a WebAssembly binary, delivered with an `application/wasm mimetype`. The
corresponding `WebAssembly.Module` is made available by the browser to the `generateBid()` function.

{% endAside %}


The script at `biddingLogicUrl` provided by an ad-space buyer must include a `generateBid()` function.
This function is called once for each candidate ad. [`runAdAuction()`](#ad-auction)
individually checks each ad, along with its associated bid and metadata, then assigns the ad a
numerical desirability score.

```javascript
generateBid(interestGroup, auctionSignals, perBuyerSignals,
    trustedBiddingSignals, browserSignals) {
  ...
  return {
    ad: adObject,
    bid: bidValue,
    render: renderUrl,
    adComponents: [adComponentRenderUrl1, ...]
   };
}
```

`generateBid()` takes the following arguments:

* `interestGroup`<br>
The object passed to `joinAdInterestGroup()` by the ad buyer. (The interest group
may be updated via `dailyUpdateUrl`.)

* `auctionSignals`<br>
A property of the [auction config](#ad-auction) argument passed to
`navigator.runAdAuction()` by the ad-space **seller**. This provides information about page context (such as
the ad size and the publisher ID), the type of auction (first-price or second-price), and other
metadata.

* `perBuyerSignals`<br>
As with `auctionSignals`, a property of the [auction configuration](#ad-auction)
argument passed to `navigator.runAdAuction()` by the seller. This can provide contextual
signals from the buyer's server about the page, if the seller is an [SSP](/docs/privacy-sandbox/fledge#ssp) which
performs a real-time bidding call to buyer servers and pipes the response back, or if the publisher
page contacts the buyer's server directly. If so, the buyer may wish to check a cryptographic
signature of those signals inside generateBid() as protection against tampering.

* `trustedBiddingSignals`<br>
An object whose keys are the `trustedBiddingSignalsKeys` for the
interest group, and whose values are returned in the `trustedBiddingSignals` request.

* `browserSignals`<br>
An object constructed by the browser, which might include information about page
context (such as the `hostname` of the current page, which the seller could otherwise fake) and data
for the interest group itself (such as a record of when the group previously won an auction, to allow
on-device frequency capping).

The `browserSignals` object has the following properties:

```javascript
{
  topWindowHostname: 'publisher.example',
  seller: 'https://ssp.example',
  joinCount: 3,
  bidCount: 17,
  prevWins: [[time1,ad1],[time2,ad2],...],
  wasmHelper: ... /* WebAssembly.Module object based on interest group's biddingWasmHelperUrl. */
  dataVersion: 1, /* Data-Version value from the trusted bidding signals server's response(s). */
}
<<<<<<< HEAD

=======
```

To calculate a `bid` value, code in `generateBid()` can use the properties of the function's
parameters. For example:

```javascript
function generateBid(interestGroup, auctionSignals, perBuyerSignals,
    trustedBiddingSignals, browserSignals) {
  return {
    ...
    bid: auctionSignals.is_above_the_fold ? perBuyerSignals.atf_value : perBuyerSignals.btf_value,
    ...
  }
>>>>>>> 29452bbf
}
```

`generateBid()` returns an object with four properties:

* `ad`<br>
Arbitrary metadata about the ad, such as information the seller expects to learn about this bid or
ad creative. The [seller](/docs/privacy-sandbox/fledge/#seller) uses this information in its auction and decision
logic.

* `bid`<br>
A numerical bid that will enter the auction. The seller must be in a position to compare
bids from different buyers, therefore bids must be in some seller-chosen unit (e.g. "USD per
thousand"). If the bid is zero or negative, then this interest group will not participate in the
seller's auction at all. With this mechanism, the buyer can implement any advertiser rules for where
their ads may or may not appear.

* `render`<br>
A URL, or a list of URLs, that will be used to render the creative if this bid wins the auction.
(See [Ads Composed of Multiple Pieces](https://github.com/WICG/turtledove/blob/main/FLEDGE.md#34-ads-composed-of-multiple-pieces)
in the API explainer.) The value has to match the `renderUrl` of one of the
[ads defined for the interest group](#ad-components).


* `adComponents`<br>
An optional list of up to 20 components for
[ads composed of multiple pieces](https://github.com/WICG/turtledove/blob/main/FLEDGE.md#34-ads-composed-of-multiple-pieces),
taken from the [`adComponents`](#ad-components) property of the interest group argument
passed to `navigator.joinAdInterestGroup()`.

#### Asking a browser to leave an interest group

The interest group owner can request that a browser be removed from an interest group. In other
words, the browser is asked to remove the interest group from the list of those it is a member of.

```javascript
navigator.leaveAdInterestGroup({
  owner: 'https://dsp.example',
  name: 'custom-bikes'
});
```

If a user returns to the site which asked the browser to add an interest group, the interest group owner
can call the `navigator.leaveAdInterestGroup()` function to request the browser remove the interest group.
Code for an ad can also call this function for its interest group.

<p style="color: #547fc0; font-size: 4rem; text-align: center;" aria-hidden="true">⬇︎</p>

### 3. The user visits a site that sells ad space

{% Img src="image/80mq7dk16vVEg8BBhsVe42n6zn82/95tUp50coQWLsqzxQhgi.png",
  alt="Illustration showing a person visiting a news website in a browser on their laptop. The site
  has an empty ad slot.", width="400", height="182" %}

Later, the user visits a site that sells ads space, in this example a news website. The site has
[ad inventory](/docs/privacy-sandbox/fledge/#ad-inventory), which it sells programmatically using
[real-time bidding](/docs/privacy-sandbox/fledge/#rtb).

{% Aside %}

There are three main roles described in the FLEDGE proposal explainer:

* **Advertiser**: a site that pays to advertise its products. In the example here, a custom bike
    maker.
* **Publisher**: sites that sell ad space, such as the online news website referred to in the
    examples here. Many (but not all) sites selling ad space are content publishers.
* **Seller**: the party running the ad auction (in the next step). Most publishers use an adtech
    service such as an [SSP](/docs/privacy-sandbox/fledge#ssp) to optimize selling ad inventory.

{% endAside %}

<p style="color: #547fc0; font-size: 4rem; text-align: center;" aria-hidden="true">⬇︎</p>

### 4. An ad auction is run in the browser {: #ad-auction}

{% Img src="image/80mq7dk16vVEg8BBhsVe42n6zn82/fP9qHtCjfk8IwrJLtOpo.png",
  alt="Illustration showing a person viewing a news website in a browser on their laptop. An ad
  auction using the FLEDGE API is taking place.", width="400", height="182" %}

**Explainer section:** [Sellers Run On-Device Auctions](https://github.com/WICG/turtledove/blob/main/FLEDGE.md#2-sellers-run-on-device-auctions)

The ad auction is likely to be run by the publisher's [SSP](/docs/privacy-sandbox/fledge#ssp), or
the publisher itself. The purpose of the auction is to select the most appropriate ad for a single
available ad slot on the current page. The auction takes into account the interest groups the
browser is a member of, along with data from ad-space buyers and the seller—from trusted servers in
the next step.

The ad-space **seller** makes a request to the user's browser to begin an ad auction by calling
`navigator.runAdAuction()`.

For example:

```javascript
const auctionConfig = {
  seller: 'https://ssp.example',
  decisionLogicUrl: ...,
  trustedScoringSignalsUrl: ...,
  interestGroupBuyers: ['https://dsp.example', 'https://buyer2.example', ...],
  auctionSignals: {...},
  sellerSignals: {...},
  sellerTimeout: 100,
  perBuyerSignals: {
    'https://dsp.example': {...},
    'https://another-buyer.example': {...},
    ...
  },
  perBuyerTimeouts: {
    'https://dsp.example': 50,
    'https://another-buyer.example': 200,
    '*': 150,
    ...
  },
  componentAuctions: [
    {
      'seller': 'https://some-other-ssp.example',
      'decisionLogicUrl': ...,
      ...
    },
    ...
  ]
};

const auctionResultPromise = navigator.runAdAuction(auctionConfig);
```

`runAdAuction()` returns a promise that resolves to a [URN](https://developer.mozilla.org/docs/Web/HTTP/Basics_of_HTTP/Identifying_resources_on_the_Web#urns) (`urn:uuid:<something>`) that represents the
ad auction outcome. This can only be decoded by the browser when passed to a [fenced frame](/docs/privacy-sandbox/fledge#fenced-frame)
for rendering: the publisher page cannot inspect the winning ad.

{% Aside %} As explained earlier, the origin of the calling context for
[`joinAdInterestGroup()`](#joinadinterestgroup) must match the interest group owner's
origin, so `joinAdInterestGroup()` will need to be called from an iframe (for example,
from a DSP) unless the origin of the interest group owner matches the origin of the current
document (for example, a website with its own interest groups).

[`runAdAuction`](#ad-auction) doesn't have the same requirements, so calling `runAdAuction()` from a
&lt;script&gt; tag is probably far more performant than a cross-origin iframe.
{% endAside %}

The `decisionLogicUrl` script considers each individual ad, along with its associated bid and
metadata, one at a time, and then assigns it a numerical desirability score.

#### <code>auctionConfig</code> properties

<div class="w-table-wrapper">
  <table class="w-table--top-align">
    <thead>
      <tr>
        <th style="font-weight: bold; text-align: left;">Property</th>
        <th style="font-weight: bold; text-align: left;">Required</th>
        <th style="font-weight: bold; text-align: left;">Example</th>
        <th style="font-weight: bold; text-align: left;">Role</th>
      </tr>
    </thead>
    <tbody>
      <tr>
        <td style="vertical-align: top;"><code>seller</code></td>
        <td style="vertical-align: top;">Required</td>
        <td style="vertical-align: top;"><code>'https://ssp.example'</code></td>
        <td style="vertical-align: top;">Origin of the seller.</td>
      </tr>
      <tr>
        <td style="vertical-align: top;"><code>decisionLogicUrl</code></td>
        <td style="vertical-align: top;">Required</td>
        <td style="vertical-align: top;"><code>'https://ssp.example/auction-decision-logic.js'</code></td>
        <td style="vertical-align: top;">URL for auction worklet JavaScript.</td>
      </tr>
      <tr>
        <td style="vertical-align: top;"><code>trustedScoringSignalsUrl</code></td>
        <td style="vertical-align: top;">Optional</td>
        <td style="vertical-align: top;"><code>'https://ssp.example/scoring-signals'</code></td>
        <td style="vertical-align: top;">URL of seller's trusted server.</td>
      </tr>
      <tr>
        <td style="vertical-align: top;"><code>interestGroupBuyers*</code></td>
        <td style="vertical-align: top;">Required</td>
        <td style="vertical-align: top;"><code>['https://dsp.example', 'https://buyer2.example', ...]</code></td>
        <td style="vertical-align: top;">Origins of all interest group owners asked to bid in the auction.</td>
      </tr>
      <tr>
        <td style="vertical-align: top;"><code>auctionSignals</code></td>
        <td style="vertical-align: top;">Optional</td>
        <td style="vertical-align: top;"><code>{...}</code></td>
        <td style="vertical-align: top;">Seller information about page context, type of auction, etc.</td>
      </tr>
      <tr>
        <td style="vertical-align: top;"><code>sellerSignals</code></td>
        <td style="vertical-align: top;">Optional</td>
        <td style="vertical-align: top;"><code>{...}</code></td>
        <td style="vertical-align: top;">Information based on publisher settings, making a contextual ad request, etc.</td>
      </tr>
      <tr>
        <td style="vertical-align: top;"><code>sellerTimeout</code></td>
        <td style="vertical-align: top;">Optional</td>
        <td style="vertical-align: top;"><code>100</code></td>
        <td style="vertical-align: top;">Maximum runtime (ms) of seller's <code>scoreAd()</code> script.</td>
      </tr>
      <tr>
        <td style="vertical-align: top;"><code>perBuyerSignals</code></td>
        <td style="vertical-align: top;">Optional</td>
        <td style="vertical-align: top;"><code>{'https://dsp.example': {...},<br>
          &nbsp;&nbsp;'https://another-buyer.example': {...},<br>
          ...}</code></td>
        <td style="vertical-align: top;">Contextual signals about the page for each specific buyer, from their server.</td>
      </tr>
      <tr>
        <td style="vertical-align: top;"><code>perBuyerTimeouts</code></td>
        <td style="vertical-align: top;">Optional</td>
        <td style="vertical-align: top;"><code>50</code></td>
        <td style="vertical-align: top;">Maximum runtime (ms) of particular buyer's <code>generateBid()</code> scripts.</td>
      </tr>
      <tr>
        <td style="vertical-align: top;"><code>componentAuctions</code></td>
        <td style="vertical-align: top;">Optional</td>
        <td style="vertical-align: top;"><code>[{'seller': 'https://www.some-other-ssp.com',<br>
          &nbsp;&nbsp;'decisionLogicUrl': ..., ...},<br>
          &nbsp;&nbsp;...]</code></td>
        <td style="vertical-align: top;">Additional configurations for <a href="#ad-components">component auctions</a>.</td>
      </tr>
    </tbody>
  </table>
</div>

\* The seller may specify `interestGroupBuyers: '*'` to permit all interest groups to bid.
Ads are then accepted or rejected based on criteria other than inclusion of the interest group owner.
For example, the seller may review ad creatives to confirm compliance with their policies.

\*\* `additionalBids` is not supported in the current implementation of FLEDGE. Read the [Auction
Participants](https://github.com/WICG/turtledove/blob/main/FLEDGE.md#22-auction-participants) section in the
FLEDGE explainer for more information.

#### How are ads selected?

The code at `decisionLogicUrl` (a property of the auction configuration object passed to
[`runAdAuction()`](#ad-auction)) must include a `scoreAd()` function. This is run once for each ad
to determine its desirability.

```javascript
scoreAd(adMetadata, bid, auctionConfig, trustedScoringSignals, browserSignals) {
  ...
  return desirabilityScoreForThisAd;
}
```

`scoreAd()` takes the following arguments:
* `adMetadata`<br>
Arbitrary metadata provided by the buyer.
* `bid`<br>
A numerical bid value.
* `auctionConfig`<br>
The auction configuration object passed to `navigator.runAdAuction()`.
* `trustedScoringSignals`<br>
Values retrieved at auction time from the seller's trusted server,
representing the seller's opinion of the ad.
* `browserSignals`<br>
An object constructed by the browser, including information that the browser
knows and which the seller's auction script might want to verify:

```javascript
{
  topWindowHostname: 'publisher.example',
  interestGroupOwner: 'https://dsp.example',
  renderUrl: 'https://cdn.example/render',
  adComponents: ['https://cdn.com/ad-component-1', ...],
  biddingDurationMsec: 12,
  dataVersion: 1 /* Data-Version value from the trusted scoring signals server response. */
}
```

Before an auction starts, the seller finds the best contextual ad for the available ad slot. Part of
its `scoreAd()` logic is to reject any ad that can't beat the contextual winner.

<p style="color: #547fc0; font-size: 4rem; text-align: center;" aria-hidden="true">⬇︎</p>

### 5. The seller and participating buyers receive realtime data from trusted servers

{% Img src="image/80mq7dk16vVEg8BBhsVe42n6zn82/rn0slzXLZNSzGHMm6w7Y.png",
  alt="Illustration showing a person viewing a news website in a browser on their laptop. An ad
  auction using the FLEDGE API is taking place, with a participant getting data from a trusted
  server.", width="400", height="126" %}

**Explainer section:** [Fetching Real-Time Data from a Trusted Server](https://github.com/WICG/turtledove/blob/main/FLEDGE.md#31-fetching-real-time-data-from-a-trusted-server)

During an ad auction, the ad-space **seller** can get realtime data about specific ad creatives by
making a request to a trusted server using the `trustedScoringSignalsUrl` property of
[auction configuration](#ad-auction) argument passed to `navigator.runAdAuction()`, along with the keys
from the `renderUrl` properties of all entries in the `ads` and `adComponents` fields of all
interest groups in the auction.

Likewise, an ad-space **buyer** can request realtime data from a trusted server using the
`trustedBiddingSignalsUrl` and `trustedBiddingSignalsKeys` properties of the interest group argument
passed to `navigator.joinAdInterestGroup()`.

When  `runAdAuction()` is called, the browser makes a request to each ad buyer's trusted server. The
URL for the request might look like this:

```javascript
https://trusted-server.example/getvalues?hostname=publisher.example&keys=key1,key2
```

* The base URL comes from `trustedBiddingSignalsUrl`.
* The `hostname` is provided by the browser.
* The `keys` value is taken from `trustedBiddingSignalsKeys`.

The response to this request is a JSON object providing values for each of the keys.

{% Aside 'gotchas' %}
In the current initial experimental phase for testing FLEDGE, `trustedBiddingSignalsUrl` must have
the same origin as the interest group owner: see [Interest group properties](#interest-group-properties) and
[Bring Your Own Server](https://github.com/WICG/turtledove/blob/main/FLEDGE.md#:~:text=bring%20your%20own%20server).
{% endAside %}

<p style="color: #547fc0; font-size: 4rem; text-align: center;" aria-hidden="true">⬇︎</p>

### 6. The winning ad is displayed

{% Img src="image/80mq7dk16vVEg8BBhsVe42n6zn82/wlkJ84sb3tRjJXHkCDfE.png",
  alt="Illustration showing a person viewing a news website in a browser on their laptop. An ad
  for a bike (20% off) is displayed—with a lock above to show that the ad is displayed in a
  fenced frame.", width="400", height="192" %}

**Explainer section:** [Browsers Render the Winning Ad](https://github.com/WICG/turtledove/blob/main/FLEDGE.md#4-browsers-render-the-winning-ad)

As described earlier: the promise returned by [`runAdAuction()`](#ad-auction) resolves to an [URN](https://developer.mozilla.org/docs/Web/HTTP/Basics_of_HTTP/Identifying_resources_on_the_Web#urns)
which is passed to a [fenced frame](/docs/privacy-sandbox/fledge#fenced-frame) for rendering, and the site displays
the winning ad.

<p style="color: #547fc0; font-size: 4rem; text-align: center;" aria-hidden="true">⬇︎</p>

### 7. The auction result is reported

**Explainer section:** [Event-Level Reporting (for now)](https://github.com/WICG/turtledove/blob/main/FLEDGE.md#5-event-level-reporting-for-now)

{% Aside %}

The long-term plan is to enable the browser to report auction results for the seller and buyers
using [aggregate reporting APIs](https://github.com/WICG/turtledove/blob/main/FLEDGE.md#5-event-level-reporting-for-now).
As a temporary event-level reporting mechanism, the code implementing `reportResult()` for the
seller, and `reportWin()` for the winning bidder, can call the `sendReportTo()` function. This takes
a single argument: a string representing a URL that is fetched after the auction completes, which
encodes event-level information to be reported.

{% endAside %}

#### Seller reports outcome

**Explainer section:** [Seller Reporting on Render](https://github.com/WICG/turtledove/blob/main/FLEDGE.md#51-seller-reporting-on-render)

{: #reportresult}

The seller's JavaScript provided at `decisionLogicUrl` (which also provided `scoreAd()`) can
include a `reportResult()` function, to report the auction outcome.

```javascript
reportResult(auctionConfig, browserSignals) {
  ...
  return signalsForWinner;
}
```

The arguments passed to this function are:

* `auctionConfig`<br>
The auction configuration object passed to `navigator.runAdAuction()`.

* `browserSignals` <br>
An object constructed by the browser providing information about the auction.
For&nbsp;example:<br><br>

  ```javascript
  {
    'topWindowHostname': 'publisher.example',
    'interestGroupOwner': 'https://dsp.example',
    'renderUrl': 'https://cdn.example/url-of-winning-creative.wbn',
    'bid:' <bidValue>,
    'desirability': <winningAdScore>
  }
  ```

The return value of this function is used as the `sellerSignals` argument for the winning bidder's
`reportWin()` function.

#### Winning bidder reports outcome

**Explainer section:** [Buyer Reporting on Render and Ad Events](https://github.com/WICG/turtledove/blob/main/FLEDGE.md#52-buyer-reporting-on-render-and-ad-events)

The winning bidder's JavaScript (which also provided `generateBid()`) can include a
`reportWin()` function to report the auction outcome.

```javascript
reportWin(auctionSignals, perBuyerSignals, sellerSignals, browserSignals) {
  ...
}
```

{% Aside %}

The current implementation of FLEDGE in Chrome will warn if `reportWin()` is not defined.

{% endAside %}

The arguments passed to this function are:

* `auctionSignals` and `perBuyerSignals`<br>
The same values passed to [`generateBid()`](#generatebid) for the winning bidder.
* `sellerSignals`<br>
The return value of [`reportResult()`](#reportresult), which gives the seller an
opportunity to pass information to the buyer.
* `browserSignals`<br>
An object constructed by the browser providing information about the auction.
For&nbsp;example:<br><br>

  ```javascript
  {
    'topWindowHostname': 'publisher.example',
    'seller': 'https://ssp.example',
    'interestGroupOwner': 'https://dsp.example',
    'interestGroupName': 'custom-bikes',
    'renderUrl': 'https://cdn.example/winning-creative.wbn',
    'bid:' <bidValue>
  }
  ```

#### Temporary loss/win reporting implementation {: #temporary-reporting}

There are two methods available temporarily in Chrome for auction reporting:

* `forDebuggingOnly.reportAdAuctionLoss()`
* `forDebuggingOnly.reportAdAuctionWin()`

These methods each take a single argument: a URL to fetch after the auction is completed. They can
be called multiple times, in both `scoreAd()` and `generateBid()`, with different URL arguments.

Chrome only sends debug loss/win reports when an auction runs to completion. If an auction is
canceled (for example, due to a new navigation) no reports will be generated.

These methods are available by default in Chrome if `chrome://flags/#privacy-sandbox-ads-apis` is
enabled. But, if you're running Chrome with command line flags to enable FLEDGE, you'll need to
explicitly enable the methods by including the `BiddingAndScoringDebugReportingAPI` flag. If the
flag is not enabled, the methods will still be available but do nothing.

<p style="color: #547fc0; font-size: 4rem; text-align: center;" aria-hidden="true">⬇︎</p>

### 8. An ad click is reported

{% Img src="image/80mq7dk16vVEg8BBhsVe42n6zn82/rDAkvTMMDjwc7MuMjzqw.png", alt="Illustration showing
  a person clicking on an ad for a bike, inside a fenced frame, on a news website, with report
  data going to seller and buyers.", width="600", height="220" %}

A click on an ad rendered in a fenced frame is reported. To learn more about how this might work,
see [Fenced Frames Ads Reporting](https://github.com/WICG/turtledove/blob/main/Fenced_Frames_Ads_Reporting.md#reportevent).

<hr>


<br>

{: #auction-diagram}

The diagram below outlines each stage of a FLEDGE [ad auction](#ad-auction):
<a href="https://wd.imgix.net/image/80mq7dk16vVEg8BBhsVe42n6zn82/roes4NP2gaUcEFD2uVlW.png?auto=format&w=1600"
  target="_blank">view a larger version</a>.

<figure class="w-figure">
  {% Img src="image/80mq7dk16vVEg8BBhsVe42n6zn82/roes4NP2gaUcEFD2uVlW.png", alt="Illustration providing
  an overview of each stage of a FLEDGE ad auction",
  width="800", height="481" %}
</figure>

<br>



{% Details %}

{% DetailsSummary %}
### What is the difference between FLEDGE and TURTLEDOVE?

{% endDetailsSummary %}

FLEDGE is the first experiment to be implemented in Chromium within the TURTLEDOVE family of proposals.

FLEDGE follows TURTLEDOVE's high-level principles. Some online advertising has been based on showing an ad to a potentially-interested person who has previously interacted with the advertiser or ad network. Historically this has worked by the advertiser recognizing a specific person as they browse across web sites, a core privacy concern with today's web.

The TURTLEDOVE effort is about offering a new API to address this use case while offering some key privacy advances:

-  The browser, not the advertiser, holds the information about what the advertiser thinks a
   person is interested in.
-  Advertisers can serve ads based on an interest, but cannot combine that interest with other
   information about a person — in particular, who they are or what page they are visiting.

FLEDGE grew out of TURTLEDOVE and a collection of related proposals for modifications to better served the developers who would be using the API:

-   In [SPARROW](https://github.com/WICG/sparrow):
   [Criteo](https://www.admonsters.com/what-is-sparrow/) proposed the addition of a trusted-server
   ("Gatekeeper") model.  FLEDGE includes a more limited use of trusted servers, for real-time data
   lookup and aggregated reporting.
-  NextRoll's [TERN](https://github.com/WICG/turtledove/blob/main/TERN.md) and Magnite's
   [PARRROT](https://github.com/prebid/identity-gatekeeper/blob/master/proposals/PARRROT.md)
   proposals described the different roles that buyers and sellers had in the on-device auction.
   FLEDGE's ad bidding/scoring flow is based on this work.
-  RTB House's [Outcome-based](https://github.com/WICG/turtledove/blob/main/OUTCOME_BASED.md) and
   [Product-level](https://github.com/WICG/turtledove/blob/main/PRODUCT_LEVEL.md) TURTLEDOVE
   modifications improved the anonymity model and personalization capabilities of the on-device auction
-  [PARAKEET](https://github.com/WICG/privacy-preserving-ads/blob/main/Parakeet.md) is
   Microsoft's proposal for a TURTLEDOVE-like ad service that relies on a trusted proxy server
   between the browser and the adtech providers, to anonymize ad requests and enforce privacy
   properties.  FLEDGE has not adopted this proxying model.  We are bringing the JavaScript APIs
   for PARAKEET and FLEDGE into alignment, in support of future work to further combine the best
   features of both proposals.

FLEDGE does not yet prevent a website's ad network from learning which ads a person sees. We expect
to modify the API to become more private over time.

{% endDetails %}


{% Details %}

{: #user-controls}

{% DetailsSummary %}
### What browser configuration is available?

{% endDetailsSummary %}

Users can adjust their participation for Privacy Sandbox trials in Chrome by enabling or disabling
the top-level setting in chrome://settings/privacySandbox.  During initial testing, people will be
able to use this high-level Privacy Sandbox setting to opt out of FLEDGE. Chrome plans to allow
users to see and manage the list of interest groups that they have been added to across the web
sites they have visited.  As with the Privacy Sandbox technologies themselves, user settings may
evolve with feedback from users, regulators and others.

We'll continue to update the available settings in Chrome as the FLEDGE proposal progresses, [based
on tests and feedback](/docs/privacy-sandbox/cds21-update/#collaborate).
In the future, we plan to offer more granular settings to manage FLEDGE and associated data.

API callers can't access group membership when users browse in Incognito mode, and membership is
removed when users clear their site data.

{% endDetails %}


<br><br>


## Engage and share feedback {: #engage}

-  **GitHub**: Read the [proposal](https://github.com/WICG/turtledove/blob/master/FLEDGE.md),
   [raise questions and follow discussion](https://github.com/WICG/turtledove/issues).
-  **W3C**: Discuss industry use cases in the [Improving Web Advertising Business
   Group](https://www.w3.org/community/web-adv/participants).
-  **Developer support**: Ask questions and join discussions on the
   [Privacy Sandbox Developer Support repo](https://github.com/GoogleChromeLabs/privacy-sandbox-dev-support).
-  **FLEDGE mailing list**: [fledge-api-announce](https://groups.google.com/u/1/a/chromium.org/g/fledge-api-announce)
   provides announcements and updates about the API.
- [Join the scheduled calls for FLEDGE](https://github.com/WICG/turtledove/issues/88) (every
  second week). Everyone is welcome to join&mdash;to participate, first make sure to [join the
  WICG](https://www.w3.org/community/wicg/). You can actively participate or just listen in!
- Use the Privacy Sandbox [feedback form](/docs/privacy-sandbox/feedback/#feedback-form)
to share feedback privately with the Chrome team outside of public forums.

## Get support

To ask a question about **your implementation**, about the **demo**, or about the **documentation**:
* [Open a new issue](https://github.com/GoogleChromeLabs/privacy-sandbox-dev-support/issues/new/choose)
on the privacy-sandbox-dev-support repository. Make sure to select the issue template for FLEDGE.
* Raise an issue on the [demo code repo on GitHub](https://github.com/JackJey/fledge-demo).
* For more general questions about how to meet your **use cases** with the API,
[file an issue on the proposal repository](https://github.com/WICG/turtledove/issues/new).

For bugs and issues with the implementation of the FLEDGE API in Chrome:
* [View existing issues](https://bugs.chromium.org/p/chromium/issues/list?q=component:Blink%3EInterestGroups)
reported for the API.
* Raise a new issue at [crbug.com/new](https://crbug.com/new).

## Get updates

- To be notified of status changes in the API, join the [mailing list for
  developers](https://groups.google.com/u/3/a/chromium.org/g/fledge-api-announce).
- To closely follow all ongoing discussions on the API, click the **Watch** button on the [proposal page on
  GitHub](https://github.com/WICG/turtledove/blob/main/FLEDGE.md). This requires you have or [create a GitHub
  account](https://docs.github.com/en/get-started/signing-up-for-github/signing-up-for-a-new-github-account).
- To get overall updates on the Privacy Sandbox, subscribe to the RSS feed [Progress in the Privacy
  Sandbox](/tags/progress-in-the-privacy-sandbox/).


## Find out more

-  [The FLEDGE API](/docs/privacy-sandbox/fledge): less technical overview of the proposal.
<<<<<<< HEAD
-  [FLEDGE demo](https://fledge-demo.glitch.me): walkthrough of a basic FLEDGE deployment. 
=======
-  [FLEDGE demo](https://fledge-demo.glitch.me): walkthrough of a basic FLEDGE deployment.
>>>>>>> 29452bbf
-  [The FLEDGE demo video](https://www.youtube.com/watch?v=znDD0gkdJyM&list=PLNYkxOF6rcICntazGfSVKSj5EwuR9w5Nv):
explains the demo code, and shows how to use Chrome DevTools for FLEDGE debugging.
-  [FLEDGE API technical explainer](https://github.com/WICG/turtledove/blob/master/FLEDGE.md)
-  [Digging into the Privacy Sandbox](https://web.dev/digging-into-the-privacy-sandbox)
-  [Intent to prototype](https://groups.google.com/a/chromium.org/g/blink-dev/c/w9hm8eQCmNI)

<hr>
  
Photo by [Ray Hennessy](https://unsplash.com/@rayhennessy) on [Unsplash](https://unsplash.com/photos/GL6ORxDMswI).<|MERGE_RESOLUTION|>--- conflicted
+++ resolved
@@ -6,11 +6,7 @@
 description: >
   FLEDGE is a Privacy Sandbox proposal to serve remarketing and custom audience use cases, designed so it cannot be used by third parties to track user browsing behavior across sites. 
 date: 2022-01-27
-<<<<<<< HEAD
-updated: 2022-03-25
-=======
 updated: 2022-04-22
->>>>>>> 29452bbf
 thumbnail: image/80mq7dk16vVEg8BBhsVe42n6zn82/UiyBX61nCLHExFoy0eEn.jpg
 alt: Photograph of a piping plover bird with a chick on a sandy beach in Middletown, New Jersey, United States.
 tags:
@@ -74,15 +70,6 @@
 The [demo video](https://www.youtube.com/watch?v=znDD0gkdJyM&list=PLNYkxOF6rcICntazGfSVKSj5EwuR9w5Nv)
 explains how the demo code works, and shows how to use Chrome DevTools for FLEDGE debugging.
 
-<<<<<<< HEAD
-A walkthrough of a basic FLEDGE deployment across advertiser and publisher sites is  available at
-[fledge-demo.glitch.me](https://fledge-demo.glitch.me/).
-
-The [demo video](https://www.youtube.com/watch?v=znDD0gkdJyM&list=PLNYkxOF6rcICntazGfSVKSj5EwuR9w5Nv)
-explains how the demo code works, and shows how to use Chrome DevTools for FLEDGE debugging.
-
-=======
->>>>>>> 29452bbf
 {% YouTube
   id='znDD0gkdJyM'
 %}
@@ -270,7 +257,7 @@
 From the Application panel in Chrome DevTools, you can observe FLEDGE interest group and auction
 events.
 
-<<<<<<< HEAD
+
 ### Observe FLEDGE events
 
 From the Application panel in Chrome DevTools, you can observe FLEDGE interest group and auction
@@ -278,29 +265,6 @@
 
 If you visit the [FLEDGE demo shopping site](https://shopping-fledge-demo.glitch.me/advertiser/shopping.html)
 in a browser with FLEDGE enabled, DevTools will display information about the `join` event.
-
-{% Img src="image/80mq7dk16vVEg8BBhsVe42n6zn82/3jI5bJh8XKiZP5WHMBYl.png", alt="The
-   DevTools Application panel in Chrome Canary, showing information about a FLEDGE interest group
-   join event.", width="800", height="402" %}
-
-Now, if you visit the [FLEDGE demo publisher site](https://publisher-fledge-demo.glitch.me/publisher/index.html?fencedframe)
-   in a browser with FLEDGE enabled, DevTools displays information about the `bid` and `win` events.
-
-{% Img src="image/80mq7dk16vVEg8BBhsVe42n6zn82/wMvNrY9GrcD2p3Q6wTsw.png", alt="The
-   DevTools Application panel in Chrome Canary, showing information about FLEDGE auction bid and
-   win events.", width="800", height="482" %}
-
-{% Aside %}
-
-You'll need to refresh the page to see FLEDGE events if DevTools wasn't open when you navigated to
-the site.
-
-{% endAside %}
-
-=======
-If you visit the [FLEDGE demo shopping site](https://shopping-fledge-demo.glitch.me/advertiser/shopping.html)
-in a browser with FLEDGE enabled, DevTools will display information about the `join` event.
->>>>>>> 29452bbf
 
 {% Img src="image/80mq7dk16vVEg8BBhsVe42n6zn82/3jI5bJh8XKiZP5WHMBYl.png", alt="The
    DevTools Application panel in Chrome Canary, showing information about a FLEDGE interest group
@@ -549,13 +513,9 @@
 `dailyUpdateUrl` and `trustedBiddingSignalsUrl` must have the same origin as owner. That may not be
 a long-term constraint, and the `ads` and `adComponents` URLs have no such constraint.
 
-<<<<<<< HEAD
 {: #update-interest-group}
 
 #### Update interest group attributes
-=======
-#### Update interest group attributes {: #update-interest-group}
->>>>>>> 29452bbf
 
 `dailyUpdateUrl` specifies a web server that returns JSON defining interest group properties,
 corresponding to the interest group object passed to `navigator.joinAdInterestGroup()`. This
@@ -576,7 +536,6 @@
 * Network request timeout (currently 30 seconds).
 * Other network failure.
 * JSON parsing failure.
-<<<<<<< HEAD
 
 Updates can also be canceled if too much contiguous time has been spent updating, though this
 doesn't impose any rate limiting on canceled (remaining) updates. Updates are rate-limited to a
@@ -585,16 +544,6 @@
 
 ##### Manual updates
 
-=======
-
-Updates can also be canceled if too much contiguous time has been spent updating, though this
-doesn't impose any rate limiting on canceled (remaining) updates. Updates are rate-limited to a
-maximum of one per day. Updates that fail due to network errors are retried after an hour, and
-updates that fail due to disconnection from the internet are retried immediately on reconnection.
-
-##### Manual updates
-
->>>>>>> 29452bbf
 Updates to interest groups owned by the current frame's origin can be triggered manually via
 `navigator.updateAdInterestGroups()`. Rate limiting prevents updates from happening too frequently:
 repeated calls to `navigator.updateAdInterestGroups()` don't do anything until the rate limit
@@ -603,15 +552,9 @@
 
 ##### Automatic updates
 
-<<<<<<< HEAD
 All interest groups loaded for an auction are updated automatically after an auction completes, 
 subject to the same rate limits as manual updates. For each owner with at least one interest group 
-participating in an auction, it's as if `navigator.updateAdInterestGroups()` is called from an 
-=======
-All interest groups loaded for an auction are updated automatically after an auction completes,
-subject to the same rate limits as manual updates. For each owner with at least one interest group
 participating in an auction, it's as if `navigator.updateAdInterestGroups()` is called from an
->>>>>>> 29452bbf
 iframe whose origin matches that owner.
 
 #### Specify ads for an interest group
@@ -637,26 +580,11 @@
 run for each bidder in the auction, to score each of the bids returned by `generateBid()`.
 
 {% Aside %}
-<<<<<<< HEAD
-
-The `biddingWasmHelperUrl` property is optional, but it allows the bidder to provide
-computationally-expensive subroutines in WebAssembly, rather than JavaScript, to be driven from the
-JavaScript function provided by `biddingLogicUrl`. If provided, it must point to a WebAssembly
-binary, delivered with an `application/wasm mimetype`. The corresponding `WebAssembly.Module` is
-made available by the browser to the `generateBid()` function.
-
-{% endAside %}
-
-Bidding code might look this very simple example: 
-=======
->>>>>>> 29452bbf
-
 The `biddingWasmHelperUrl` property is optional, but it allows the bidder to provide
 computationally-expensive subroutines in [WebAssembly](https://developer.mozilla.org/docs/WebAssembly),
 rather than JavaScript, to be driven from the JavaScript function provided by `biddingLogicUrl`. If
 provided, it must point to a WebAssembly binary, delivered with an `application/wasm mimetype`. The
 corresponding `WebAssembly.Module` is made available by the browser to the `generateBid()` function.
-
 {% endAside %}
 
 
@@ -719,24 +647,6 @@
   prevWins: [[time1,ad1],[time2,ad2],...],
   wasmHelper: ... /* WebAssembly.Module object based on interest group's biddingWasmHelperUrl. */
   dataVersion: 1, /* Data-Version value from the trusted bidding signals server's response(s). */
-}
-<<<<<<< HEAD
-
-=======
-```
-
-To calculate a `bid` value, code in `generateBid()` can use the properties of the function's
-parameters. For example:
-
-```javascript
-function generateBid(interestGroup, auctionSignals, perBuyerSignals,
-    trustedBiddingSignals, browserSignals) {
-  return {
-    ...
-    bid: auctionSignals.is_above_the_fold ? perBuyerSignals.atf_value : perBuyerSignals.btf_value,
-    ...
-  }
->>>>>>> 29452bbf
 }
 ```
 
@@ -1279,9 +1189,7 @@
 
 {% endDetails %}
 
-
 <br><br>
-
 
 ## Engage and share feedback {: #engage}
 
@@ -1327,11 +1235,7 @@
 ## Find out more
 
 -  [The FLEDGE API](/docs/privacy-sandbox/fledge): less technical overview of the proposal.
-<<<<<<< HEAD
 -  [FLEDGE demo](https://fledge-demo.glitch.me): walkthrough of a basic FLEDGE deployment. 
-=======
--  [FLEDGE demo](https://fledge-demo.glitch.me): walkthrough of a basic FLEDGE deployment.
->>>>>>> 29452bbf
 -  [The FLEDGE demo video](https://www.youtube.com/watch?v=znDD0gkdJyM&list=PLNYkxOF6rcICntazGfSVKSj5EwuR9w5Nv):
 explains the demo code, and shows how to use Chrome DevTools for FLEDGE debugging.
 -  [FLEDGE API technical explainer](https://github.com/WICG/turtledove/blob/master/FLEDGE.md)
