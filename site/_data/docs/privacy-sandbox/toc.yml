--- conflicted
+++ resolved
@@ -44,24 +44,16 @@
         - url: /docs/privacy-sandbox/user-agent/snippets
 - title: i18n.docs.privacy-sandbox.relevant
   sections:
-<<<<<<< HEAD
-    - url: /docs/privacy-sandbox/topics
-    - url: /docs/privacy-sandbox/topics/latest
-    - url: /docs/privacy-sandbox/topics-experiment
-    - url: /docs/privacy-sandbox/fledge
-    - url: /docs/privacy-sandbox/fledge-experiment
-    - url: /docs/privacy-sandbox/fledge-best-practices
-=======
     - title: i18n.docs.privacy-sandbox.interest-ads
       sections:
         - url: /docs/privacy-sandbox/topics
+        - url: /docs/privacy-sandbox/topics/latest
         - url: /docs/privacy-sandbox/topics-experiment
     - title: i18n.docs.privacy-sandbox.ondevice-auctions
       sections:
         - url: /docs/privacy-sandbox/fledge
         - url: /docs/privacy-sandbox/fledge-experiment
         - url: /docs/privacy-sandbox/fledge-best-practices
->>>>>>> bc0b6bc9
 - title: i18n.docs.privacy-sandbox.measure
   sections:
     - title: i18n.docs.privacy-sandbox.measure-ads
